<<<<<<< HEAD
# AetherCrown — Monorepo

This repository contains the AetherCrown application scaffold (backend + frontend + automation) and CI/CD configuration for Render (backend) and Vercel (frontend).

Contents
- backend/        — FastAPI backend (uvicorn)
- frontend/       — Next.js 14 frontend
- render.yaml     — Render service & cron configuration
- vercel.json     — Vercel monorepo configuration (build frontend)
- .github/        — GitHub Actions workflows (CI and deploy)
- .env.example    — Environment variable template

Quickstart — local (backend)
1. cd backend
2. python -m venv .venv
3. source .venv/bin/activate   # Windows: .venv\Scripts\activate
4. pip install -r requirements.txt
5. uvicorn main:app --reload --port 8000
6. Verify: curl -i http://localhost:8000/health

Quickstart — local (frontend)
1. cd frontend
2. Use Node 18.17.0+ (Next 14 requires Node >= 18.17.0)
3. npm ci
4. npm run dev
5. Verify: http://localhost:3000

Environment variables
See .env.example for the complete list. Key variables to set in production:
- NEXT_PUBLIC_API_URL — frontend base API (e.g. https://api.example.com)
- NEXT_PUBLIC_PAYPAL_CLIENT_ID — PayPal client id (public)
- PAYPAL_SECRET — PayPal secret (server-only)
- DATABASE_URL — production DB connection string (backend)
- RENDER_API_KEY, VERCEL_TOKEN — CI/CD deploy tokens (GitHub Actions secrets)

Deployment
- Render: Use render.yaml to provision a web service (backend) and a cron job (empire_automation.py). Set RENDER_API_KEY and any runtime env vars in Render.
- Vercel: Configure a project with Root Directory set to `frontend` (monorepo). Add NEXT_PUBLIC_* and server secrets in Project Settings.

CI/CD
- `.github/workflows/ci.yml` runs frontend builds and backend checks on push & PR.
- `.github/workflows/deploy.yml` can deploy to Render & Vercel on push to `main` (requires repository secrets).

Notes & recommendations
- Regenerate frontend package-lock.json locally: cd frontend && npm ci && git add package-lock.json && commit.
- Validate Node version (match Vercel / local) and Python version (Render).
- After merge, verify Vercel & Render deployments and test the `/api/health` and `/api/create-order` endpoints.

Contributing
- Follow the branch / PR rules: create feature branches, include tests, run linter and build locally before opening PRs.
=======
# AetherCrown20

A comprehensive automation platform for empire management with PayPal integration and deployment automation.

## 🚀 Quick Start

**New to the project?** See [QUICKSTART.md](QUICKSTART.md) for a 5-minute setup guide.

## Features

- **Backend API**: FastAPI-based backend with uvicorn server
- **Empire Automation**: One-shot automation script for empire management tasks
- **Payment Integration**: PayPal client integration for payment processing
- **Deployment Automation**: CI/CD pipelines for Render and Vercel deployments
- **Health Monitoring**: Automated health checks and status reporting
- **Multi-Platform**: Integrated deployment across Render, Vercel, and Supabase

## Prerequisites

- Python 3.8+
- Node.js 14+ (for monitoring and frontend)
- **Platform Accounts:**
  - PayPal Developer Account
  - Render Account
  - Vercel Account
  - Supabase Account
  - OpenAI API Account

## Installation

1. Clone the repository:
```bash
git clone https://github.com/monkeymadness98/AetherCrown20.git
cd AetherCrown20
```

2. Install Python dependencies:
```bash
pip install -r requirements.txt
```

3. Copy the example environment file:
```bash
cp .env.example .env
```

4. Configure your environment variables in `.env`

## Configuration

Create a `.env` file based on `.env.example` and configure the following:

- **PayPal Credentials**: `PAYPAL_CLIENT_ID`, `PAYPAL_SECRET`
- **Deployment Keys**: `RENDER_API_KEY`, `RENDER_SERVICE_ID`, `VERCEL_TOKEN`
- **Database**: Connection strings and credentials
- **API Keys**: External service API keys

## Running the Application

### Start the Backend Server

```bash
uvicorn backend.main:app --reload
```

The API will be available at `http://localhost:8000`

### Running Empire Automation

The empire automation script can be run as a one-shot task:

```bash
python backend/empire_automation.py
```

**Note**: Ensure that `backend/empire_automation.py` has proper locking mechanism if running concurrently or is designed as a one-shot script.

## API Documentation

Once the server is running, visit:
- Swagger UI: `http://localhost:8000/docs`
- ReDoc: `http://localhost:8000/redoc`

## Deployment

### GitHub Pages Deployment

The Futuristic Todo 2030 UI can be deployed to GitHub Pages for free hosting:

#### Enable GitHub Pages

1. Go to your repository on GitHub
2. Click on **Settings** > **Pages** (in the left sidebar)
3. Under **Source**, select the branch you want to deploy (e.g., `main` or `chore/add-ui-features`)
4. Select **/ (root)** as the folder
5. Click **Save**
6. GitHub will provide you with a URL where your site is published (usually `https://<username>.github.io/<repository-name>/`)

#### Local Development Server

To test the Todo application locally before deploying:

**Option 1: Using Python's built-in HTTP server**
```bash
# Navigate to the repository root
cd AetherCrown20

# Start a local server on port 8000
python3 -m http.server 8000
```

**Option 2: Using Node.js http-server**
```bash
# Install http-server globally (one-time setup)
npm install -g http-server

# Navigate to the repository root
cd AetherCrown20

# Start the server
http-server -p 8000
```

**Option 3: Using VS Code Live Server Extension**
- Install the "Live Server" extension in VS Code
- Right-click on `index.html` and select "Open with Live Server"

Once the server is running, open your browser and navigate to:
- `http://localhost:8000` (or the port you specified)

The Todo application will load with all its features including:
- ✨ Futuristic neon/glassmorphism UI
- 📅 Due dates for tasks
- 🏷️ Tags for organization
- 💾 localStorage persistence (data saved in your browser)
- 🔄 Drag and drop to reorder tasks
- 🔍 Filters (All, Active, Completed, Overdue)

### Render Deployment

The backend application is configured for automatic deployment to Render via GitHub Actions.

### Vercel Deployment

Backend deployment to Vercel is handled through the CI/CD pipeline.

## CI/CD

GitHub Actions workflows are configured in `.github/workflows/ci.yml` for:
- Automated testing
- Code quality checks
- Deployment to Render (backend)
- Deployment to Vercel (frontend)

### Required GitHub Secrets

Configure the following secrets in your GitHub repository settings:

- `RENDER_API_KEY`: Render API key for deployment
- `RENDER_SERVICE_ID`: Render service ID
- `VERCEL_TOKEN`: Vercel authentication token
- `PAYPAL_CLIENT_ID`: PayPal client ID
- `PAYPAL_SECRET`: PayPal secret key
- Additional service credentials as needed

## Development

### Project Structure

```
AetherCrown20/
├── backend/
│   ├── main.py              # FastAPI application entry point
│   ├── empire_automation.py # Empire automation script
│   └── ...
├── .github/
│   └── workflows/
│       └── ci.yml           # CI/CD pipeline configuration
├── .env.example             # Example environment variables
├── .gitignore
└── README.md
```

### Important Notes for Maintainers

1. **Backend Entry Point**: Ensure that `backend/main.py` exports an `app` object (FastAPI instance) for uvicorn to run
2. **Empire Automation**: Verify that `backend/empire_automation.py` is either:
   - A one-shot script that runs to completion, OR
   - Has proper locking mechanism to prevent concurrent execution issues

## Testing

```bash
pytest
```

## License

[Specify your license here]

## Contributing

[Add contribution guidelines here]

## Support

For issues and questions, please open an issue on GitHub.

---

## Empire Infrastructure Overview

### 🏗️ Architecture

The Aether AI Empire stack is a fully automated, multi-platform deployment system spanning:

```
GitHub (Source Control & CI/CD)
    ↓
    ├─→ Render (Backend API)
    │   └─→ https://your-app.onrender.com (example: aetherai-8wcw)
    │
    ├─→ Vercel (Frontend/Next.js)
    │   └─→ [Your Vercel App URL]
    │
    └─→ Supabase (Database & Edge Functions)
        └─→ Edge Function: aether-sync
```

### 🔗 Key Platforms

| Platform | Purpose | URL/Dashboard |
|----------|---------|---------------|
| **Render** | Backend API & Services | https://dashboard.render.com/ |
| **Vercel** | Frontend Deployment | https://vercel.com/dashboard |
| **Supabase** | Database & Edge Functions | https://app.supabase.com/ |
| **OpenAI** | AI/ML Services | https://platform.openai.com/ |
| **PayPal** | Payment Processing | https://developer.paypal.com/ |

### 🚀 Deployment Flow

#### Automatic Deployments

1. **Push to `main` branch** triggers:
   - GitHub Actions CI/CD pipeline
   - Automated testing and linting
   - Parallel deployment to Render & Vercel

2. **Backend Changes** (files in `/backend`, `/api`, `/server`, `/functions`):
   - Triggers Render deployment workflow
   - Backend redeploys with zero-downtime
   - Health checks verify deployment

3. **Frontend/Config Changes**:
   - Triggers Vercel deployment workflow
   - Frontend builds and deploys to edge network

#### Manual Redeployment

**Render Backend:**
```bash
# Using Render API
curl -X POST "https://api.render.com/v1/services/$RENDER_SERVICE_ID/deploys" \
  -H "Authorization: Bearer $RENDER_API_KEY" \
  -H "Content-Type: application/json" \
  -d '{"clearCache": false}'

# Or use the GitHub Action
gh workflow run render-deploy.yml
```

**Vercel Frontend:**
```bash
# Using Vercel CLI
vercel --prod

# Or use the GitHub Action
gh workflow run vercel-deploy.yml
```

**Supabase Edge Functions:**
```bash
# Deploy edge function
supabase functions deploy aether-sync

# View logs
supabase functions logs aether-sync
```

### 📍 Key Endpoints

| Service | Endpoint | Purpose |
|---------|----------|---------|
| Render Backend | `/healthz` | Health check |
| Render Backend | `/clocks` | API status |
| Render Backend | `/_env_check` | Environment verification (temp) |
| Supabase | `/functions/v1/aether-sync` | Backend sync & AI summaries |
| Vercel | `/api/health` | Frontend health check |

### 🔍 Monitoring

**Automated Health Checks:**
- Runs daily at 00:00 UTC via GitHub Actions
- Checks all critical endpoints
- Logs results to `/logs/system_status.json`
- Alerts on failures

**Manual Health Check:**
```bash
# Run health checker locally
node monitoring/status-checker.js

# Or trigger via GitHub Actions
gh workflow run daily-health-check.yml
```

**View Logs:**
```bash
# View latest health check results
cat logs/system_status.json | jq '.checks[-1]'
```

### 🔐 Environment Variables

All services require proper environment configuration. See `.env.template` for the complete list of required variables.

**Critical Variables:**
- `OPENAI_API_KEY` - OpenAI API access
- `SUPABASE_URL` & `SUPABASE_ANON_KEY` - Supabase connection
- `DATABASE_URL` - PostgreSQL database
- `PAYPAL_CLIENT_ID` & `PAYPAL_SECRET` - Payment processing
- `RENDER_API_KEY` & `RENDER_SERVICE_ID` - Render deployments
- `VERCEL_TOKEN`, `VERCEL_PROJECT_ID`, `VERCEL_ORG_ID` - Vercel deployments

### 🔧 Troubleshooting

**Deployment Issues:**
1. Check GitHub Actions logs in the "Actions" tab
2. Verify environment variables are set in GitHub Secrets
3. Check platform-specific dashboards (Render/Vercel/Supabase)
4. Review health check logs in `/logs/system_status.json`

**Service Down:**
1. Run health checker: `node monitoring/status-checker.js`
2. Check service logs on respective platforms
3. Trigger manual redeployment if needed

**CI/CD Pipeline Fails:**
1. Review workflow logs in GitHub Actions
2. Ensure all required secrets are configured
3. Verify API tokens haven't expired
4. Check for rate limiting on external APIs

### 📊 Status Badges

![Render Deploy](https://github.com/monkeymadness98/AetherCrown20/workflows/Deploy%20to%20Render/badge.svg)
![Vercel Deploy](https://github.com/monkeymadness98/AetherCrown20/workflows/Deploy%20to%20Vercel/badge.svg)
![Health Check](https://github.com/monkeymadness98/AetherCrown20/workflows/Daily%20Health%20Check/badge.svg)
![CI/CD Pipeline](https://github.com/monkeymadness98/AetherCrown20/workflows/CI%2FCD%20Pipeline/badge.svg)

---

## Todo App

The repository now includes a **Futuristic Todo 2030** application with neon/glassmorphism UI design. See the deployment section above for instructions on how to deploy to GitHub Pages or run locally.
>>>>>>> a0ccc58e
<|MERGE_RESOLUTION|>--- conflicted
+++ resolved
@@ -1,55 +1,3 @@
-<<<<<<< HEAD
-# AetherCrown — Monorepo
-
-This repository contains the AetherCrown application scaffold (backend + frontend + automation) and CI/CD configuration for Render (backend) and Vercel (frontend).
-
-Contents
-- backend/        — FastAPI backend (uvicorn)
-- frontend/       — Next.js 14 frontend
-- render.yaml     — Render service & cron configuration
-- vercel.json     — Vercel monorepo configuration (build frontend)
-- .github/        — GitHub Actions workflows (CI and deploy)
-- .env.example    — Environment variable template
-
-Quickstart — local (backend)
-1. cd backend
-2. python -m venv .venv
-3. source .venv/bin/activate   # Windows: .venv\Scripts\activate
-4. pip install -r requirements.txt
-5. uvicorn main:app --reload --port 8000
-6. Verify: curl -i http://localhost:8000/health
-
-Quickstart — local (frontend)
-1. cd frontend
-2. Use Node 18.17.0+ (Next 14 requires Node >= 18.17.0)
-3. npm ci
-4. npm run dev
-5. Verify: http://localhost:3000
-
-Environment variables
-See .env.example for the complete list. Key variables to set in production:
-- NEXT_PUBLIC_API_URL — frontend base API (e.g. https://api.example.com)
-- NEXT_PUBLIC_PAYPAL_CLIENT_ID — PayPal client id (public)
-- PAYPAL_SECRET — PayPal secret (server-only)
-- DATABASE_URL — production DB connection string (backend)
-- RENDER_API_KEY, VERCEL_TOKEN — CI/CD deploy tokens (GitHub Actions secrets)
-
-Deployment
-- Render: Use render.yaml to provision a web service (backend) and a cron job (empire_automation.py). Set RENDER_API_KEY and any runtime env vars in Render.
-- Vercel: Configure a project with Root Directory set to `frontend` (monorepo). Add NEXT_PUBLIC_* and server secrets in Project Settings.
-
-CI/CD
-- `.github/workflows/ci.yml` runs frontend builds and backend checks on push & PR.
-- `.github/workflows/deploy.yml` can deploy to Render & Vercel on push to `main` (requires repository secrets).
-
-Notes & recommendations
-- Regenerate frontend package-lock.json locally: cd frontend && npm ci && git add package-lock.json && commit.
-- Validate Node version (match Vercel / local) and Python version (Render).
-- After merge, verify Vercel & Render deployments and test the `/api/health` and `/api/create-order` endpoints.
-
-Contributing
-- Follow the branch / PR rules: create feature branches, include tests, run linter and build locally before opening PRs.
-=======
 # AetherCrown20
 
 A comprehensive automation platform for empire management with PayPal integration and deployment automation.
@@ -414,5 +362,4 @@
 
 ## Todo App
 
-The repository now includes a **Futuristic Todo 2030** application with neon/glassmorphism UI design. See the deployment section above for instructions on how to deploy to GitHub Pages or run locally.
->>>>>>> a0ccc58e
+The repository now includes a **Futuristic Todo 2030** application with neon/glassmorphism UI design. See the deployment section above for instructions on how to deploy to GitHub Pages or run locally.